# Copyright 2014, 2015 The ODL development group
#
# This file is part of ODL.
#
# ODL is free software: you can redistribute it and/or modify
# it under the terms of the GNU General Public License as published by
# the Free Software Foundation, either version 3 of the License, or
# (at your option) any later version.
#
# ODL is distributed in the hope that it will be useful,
# but WITHOUT ANY WARRANTY; without even the implied warranty of
# MERCHANTABILITY or FITNESS FOR A PARTICULAR PURPOSE.  See the
# GNU General Public License for more details.
#
# You should have received a copy of the GNU General Public License
# along with ODL.  If not, see <http://www.gnu.org/licenses/>.

# pylint: disable=abstract-method

# Imports for common Python 2/3 codebase
from __future__ import (unicode_literals, print_function, division,
                        absolute_import)
from builtins import super
from future import standard_library
standard_library.install_aliases()
from future.utils import with_metaclass

# External module imports
from abc import ABCMeta

# ODL imports
from odl.operator.operator import Operator, LinearOperator
from odl.space.cartesian import (Ntuples, Rn, Cn, MetricRn, MetricCn,
                                 NormedRn, NormedCn, HilbertRn, HilbertCn)
from odl.space.set import Set
from odl.space.space import (LinearSpace, NormedSpace, MetricSpace,
                             HilbertSpace, Algebra)
from odl.utility.utility import errfmt


class Discretization(with_metaclass(ABCMeta, Set)):

    """Abstract discretization class.

    A discretization in ODL is a way to encode the transition from
    an arbitrary set to a set of `n`-tuples explicitly representable
    in a computer. The most common use case is the discretization of
    an infinite-dimensional vector space of functions by means of
    storing coefficients in a finite basis.

    The minimal information required to create a discretization is
    the set to be discretized and a backend for storage and processing
    of the `n`-tuples.

    As additional information, two mappings can be provided.
    The first one is an explicit way to map an (abstract) element from
    the source set to an `n`-tuple. This mapping is called
    **restriction** in ODL.
    The second one encodes the converse way of mapping an `n`-tuple to
    an element of the original set. This mapping is called
    **extension**.

    Attributes
    ----------

    +-------------+----------------+----------------------------------+
    |Name         |Type            |Description                       |
    +=============+================+==================================+
    |`set`        |`Set`           |The set to be discretized         |
    +-------------+----------------+----------------------------------+
    |`ntuples`    |`Ntuples`       |Data structure holding the values |
    |             |                |of a discretized object           |
    +-------------+----------------+----------------------------------+
    |`restriction`|`Operator`      |Operator mapping a `set` element  |
    |             |                |to an `ntuples` element. Raises   |
    |             |                |`NotImplementedError` by default. |
    +-------------+----------------+----------------------------------+
    |`extension`  |`Operator`      |Operator mapping an `ntuples`     |
    |             |                |element to a `set` element. Raises|
    |             |                |`NotImplementedError` by default. |
    +-------------+----------------+----------------------------------+

    Methods
    -------

    +-----------+----------------+------------------------------------+
    |Signature  |Return type     |Description                         |
    +===========+================+====================================+
    |`element   |`Discretization.|Create an element either from       |
    |(inp=None)`|Vector`         |scratch using `ntuples.element()` or|
    |           |                |from `inp` by calling               |
    |           |                |`ntuples.element(inp)` or applying  |
    |           |                |`restriction` to `set.element(inp)`,|
    |           |                |in this order.                      |
    +-----------+----------------+------------------------------------+
    """

    def __init__(self, set_, ntuples, restr=None, ext=None):
        """Abstract initialization method.

        Intended to be called by subclasses for proper type checking
        and setting of attributes.

        Parameters
        ----------
        set_ : `Set`
            The (abstract) set to be discretized
        ntuples : `Ntuples`
            Data structure holding the values of a discretized object
        restr : `Operator`, optional
            Operator mapping a `set` element to an `ntuples` element.
            Must satisfy `restr.domain == set_` and
            `restr.range == ntuples`.
        ext : `Operator`, optional
            Operator mapping an `ntuples` element to a `set` element.
            Must satisfy `ext.domain == ntuples` and
            `ext.range == set_`.
        """
        if not isinstance(set_, Set):
            raise TypeError(errfmt('''
            `set_` {} not a `Set` instance.'''.format(set_)))

        if not isinstance(ntuples, Ntuples):
            raise TypeError(errfmt('''
            `ntuples` {} not an `Ntuples` instance.'''.format(ntuples)))

        if restr is not None:
            if not isinstance(restr, Operator):
                raise TypeError(errfmt('''
                `restr` {} not an `Operator` instance.'''.format(restr)))

            if restr.domain != set_:
                raise ValueError(errfmt('''
                `restr.domain` {} not equal to `set_` {}.
                '''.format(restr.domain, set_)))

            if restr.range != ntuples:
                raise ValueError(errfmt('''
                `restr.range` {} not equal to `ntuples` {}.
                '''.format(restr.range, ntuples)))

        if ext is not None:
            if not isinstance(ext, Operator):
                raise TypeError(errfmt('''
                `ext` {} not an `Operator` instance.'''.format(ext)))

            if ext.domain != ntuples:
                raise ValueError(errfmt('''
                `ext.domain` {} not equal to `ntuples {}`.
                '''.format(ext.domain, ntuples)))

            if ext.range != set_:
                raise ValueError(errfmt('''
                `ext.range` {} not equal to `set_` {}.
                '''.format(ext.range, set_)))

        self._set = set_
        self._ntuples = ntuples
        self._restriction = restr
        self._extension = ext

<<<<<<< HEAD
    @property
    def set(self):
        """Return the `set` attribute."""
        return self._set

    @property
    def ntuples(self):
        """Return the `ntuples` attribute."""
        return self._ntuples
=======
            #if not isinstance(rn, space.HilbertSpace):
                # raise NotImplementedError('Rn has to be a Hilbert space')

            #if not isinstance(rn, space.Algebra):
                # raise NotImplementedError('Rn has to be an algebra')
>>>>>>> 9ffdb75c

    @property
    def restriction(self):
        """The operator mapping a `set` element to an n-tuple."""
        if self._restriction is not None:
            return self._restriction
        else:
            raise NotImplementedError('no `restriction` provided.')

    @property
    def extension(self):
        """The operator mapping an n-tuple to a `set` element."""
        if self._extension is not None:
            return self._extension
        else:
            raise NotImplementedError('no `extension` provided.')

    def element(self, inp=None):
        """Create an element from `inp` or from scratch.

        Parameters
        ----------
        inp : `object`, optional
            The input data to create an element from. Must be
            recognizable by the `element()` method of either `ntuples`
            or `set`.

        Returns
        -------
        element : `Discretization.Vector`
            The discretized element, calculated as
            `ntuples.element(inp)` or
            `restriction(set.element(inp))`, tried in this order.
        """
        try:
            elem = self.ntuples.element(inp)
        except TypeError:
            elem = self.restriction(self.set.element(inp))
        return self.Vector(self, elem.data)

    def contains(self, other):
        """Test if `other` is a member of this discretization."""
        return (isinstance(other, Discretization.Vector) and
                other.space == self)

    def equals(self, other):
        """Test if `other` is equal to this discretization.

        Returns
        -------
        equals : `bool`
            `True` if `other` is a `Discretization` instance and
            all attributes `set`, `ntuples`, `restriction` and
            `extension` of `other` and this discretization are equal,
            `False` otherwise.
        """
        return (isinstance(other, Discretization) and
                other.set == self.set and
                other.ntuples == self.ntuples and
                other.restriction == self.restriction and
                other.extension == self.extension)

    # Pass-through attributes of the wrapped `ntuples`
    @property
    def dim(self):
        """The dimension of this discretization.

        Equals the dimension of the `ntuples` attribute, i.e. the
        number of values representing a discretized element.
        """
        return self.ntuples.dim

    @property
    def dtype(self):
        """The data type of this discretization.

        Equals the data type of the `ntuples` attribute.
        """
        return self.ntuples.dtype

    class Vector(Ntuples.Vector):

        """Representation of a `Discretization` element."""

        def __init__(self, space, data):
            """Initialize a new instance.

            Since `Discretization` does not subclass `Ntuples`,
            we must work around the error raised by the
            `Ntuples.Vector` initializer.
            """
            super().__init__(space.ntuples, data)

        def equals(self, other):
<<<<<<< HEAD
            """Test if `other` is equal to this vector.

            Returns
            -------
            equals: `bool`
                `True` if `other` belongs to this vector's space
                and their values are all equal.
            """
            return other in self.space and other.data == self.data


class LinearSpaceDiscretization(with_metaclass(ABCMeta, Discretization,
                                               LinearSpace)):

    """Abstract class for discretizations of linear vector spaces.

    This variant of `Discretization` adds linear structure to all
    its members. The `set` is a linear space, the `ntuples`
    for the data representation is an implementation of either
    :math:`R^n` or :math:`C^n`, and both `restriction` and
    `extension` are linear operators.
    """

    def __init__(self, space, ntuples, restr=None, ext=None):
        """Abstract initialization method.

        Intended to be called by subclasses for proper type checking
        and setting of attributes.

        Parameters
        ----------
        space : `LinearSpace`
            The (abstract) space to be discretized
        ntuples : `Rn` or `Cn`
            Data structure holding the values of a discretized object.
            Its `field` attribute must be the same as `space.field`.
        restr : `LinearOperator`, optional
            Operator mapping a `set` element to an `ntuples` element.
            Must satisfy `restr.domain == set_` and
            `restr.range == ntuples`.
        ext : `LinearOperator`, optional
            Operator mapping an `ntuples` element to a `set` element.
            Must satisfy `ext.domain == ntuples` and
            `ext.range == set_`.
        """
        if not isinstance(space, LinearSpace):
            raise TypeError('{} is not a linear space.'.format(space))

        # TODO: replace with a check allowing other implementations of
        # Rn or Cn type spaces
        if not isinstance(ntuples, (Rn, Cn)):
            raise TypeError('{} not an `Rn` or `Cn` type space.'
                            ''.format(ntuples))

        if space.field != ntuples.field:
            raise ValueError('fields of {} and {} are not equal.'
                             ''.format(space.field, ntuples.field))

        if restr is not None:
            if not isinstance(restr, LinearOperator):
                raise TypeError('{} is not a linear operator.'.format(restr))

            if restr.domain != space:
                raise ValueError(errfmt('''
                `restr.domain` {} not equal to `space` {}.
                '''.format(restr.domain, space)))

            if restr.range != ntuples:
                raise ValueError(errfmt('''
                `restr.range` {} not equal to `ntuples` {}.
                '''.format(restr.range, ntuples)))

        if ext is not None:
            if not isinstance(ext, LinearOperator):
                raise TypeError(errfmt('''
                `ext` {} not a `LinearOperator` instance.'''.format(ext)))

            if ext.domain != ntuples:
                raise ValueError(errfmt('''
                `ext.domain` {} not equal to `ntuples {}`.
                '''.format(ext.domain, ntuples)))

            if ext.range != space:
                raise ValueError(errfmt('''
                `ext.range` {} not equal to `space` {}.
                '''.format(ext.range, space)))

        super().__init__(space, ntuples, restr, ext)

    @property
    def space(self):
        """Another name for `set`"""
        return self._set

    # Pass-through attributes of the wrapped `ntuples`
    def _lincomb(self, z, a, x, b, y):
        """Raw linear combination."""
        return self.ntuples._lincomb(z, a, x, b, y)

    @property
    def field(self):
        """The field of this discretization."""
        return self.ntuples.field

    class Vector(Discretization.Vector, Cn.Vector):

        """Representation of a `LinearSpaceDiscretization` element."""


class MetricSpaceDiscretization(with_metaclass(ABCMeta,
                                               LinearSpaceDiscretization,
                                               MetricSpace)):

    """Abstract class for discretizations of metric spaces."""

    def __init__(self, space, ntuples, restr=None, ext=None):
        """Abstract initialization method.

        Intended to be called by subclasses for proper type checking
        and setting of attributes.

        Parameters
        ----------
        space : `MetricSpace`
            The (abstract) space to be discretized
        ntuples : `MetricRn` or `MetricCn`
            Data structure holding the values of a discretized object.
            Its `field` attribute must be the same as `space.field`.
        restr : `LinearOperator`, optional
            Operator mapping a `set` element to an `ntuples` element.
            Must satisfy `restr.domain == set_` and
            `restr.range == ntuples`.
        ext : `LinearOperator`, optional
            Operator mapping an `ntuples` element to a `set` element.
            Must satisfy `ext.domain == ntuples` and
            `ext.range == set_`.
        """
        if not isinstance(space, MetricSpace):
            raise TypeError(errfmt('''
            `space` {} not a `MetricSpace` instance.'''.format(space)))

        if not isinstance(ntuples, (MetricRn, MetricCn)):
            raise TypeError(errfmt('''
            `ntuples` {} not a `MetricRn` or `MetricCn` instance.
            '''.format(ntuples)))

        super().__init__(space, ntuples, restr, ext)

    def _dist(self, x, y):
        """Raw distance implementation."""
        return self.ntuples._dist(x, y)


class NormedSpaceDiscretization(with_metaclass(ABCMeta,
                                               MetricSpaceDiscretization,
                                               NormedSpace)):

    """Abstract class for discretizations of normed spaces."""

    def __init__(self, space, ntuples, restr=None, ext=None):
        """Abstract initialization method.

        Intended to be called by subclasses for proper type checking
        and setting of attributes.

        Parameters
        ----------
        `space` : `NormedSpace`
            The (abstract) space to be discretized
        `ntuples` : `NormedRn` or `NormedCn`
            Data structure holding the values of a discretized object.
            Its `field` attribute must be the same as `space.field`.
        `restr` : `LinearOperator`, optional
            Operator mapping a `set` element to an `ntuples` element.
            Must satisfy `restr.domain == set_` and
            `restr.range == ntuples`.
        `ext` : `LinearOperator`, optional
            Operator mapping an `ntuples` element to a `set` element.
            Must satisfy `ext.domain == ntuples` and
            `ext.range == set_`.
        """
        if not isinstance(space, NormedSpace):
            raise TypeError(errfmt('''
            `space` {} not a `NormedSpace` instance.'''.format(space)))

        if not isinstance(ntuples, (NormedRn, NormedCn)):
            raise TypeError(errfmt('''
            `ntuples` {} not a `NormedRn` or `NormedCn` instance.
            '''.format(ntuples)))

        super().__init__(space, ntuples, restr, ext)

    def _norm(self, x):
        """Raw norm implementation."""
        return self.ntuples._norm(x)


class HilbertSpaceDiscretization(with_metaclass(ABCMeta,
                                                NormedSpaceDiscretization,
                                                HilbertSpace)):

    """Abstract class for discretizations of Hilbert spaces."""

    def __init__(self, space, ntuples, restr=None, ext=None):
        """Abstract initialization method.

        Intended to be called by subclasses for proper type checking
        and setting of attributes.

        Parameters
        ----------
        `space` : `HilbertSpace`
            The (abstract) space to be discretized
        `ntuples` : `HilbertRn` or `HilbertCn`
            Data structure holding the values of a discretized object.
            Its `field` attribute must be the same as `space.field`.
        `restr` : `LinearOperator`, optional
            Operator mapping a `set` element to an `ntuples` element.
            Must satisfy `restr.domain == set_` and
            `restr.range == ntuples`.
        `ext` : `LinearOperator`, optional
            Operator mapping an `ntuples` element to a `set` element.
            Must satisfy `ext.domain == ntuples` and
            `ext.range == set_`.
        """
        if not isinstance(space, HilbertSpace):
            raise TypeError(errfmt('''
            `space` {} not a `HilbertSpace` instance.'''.format(space)))

        if not isinstance(ntuples, (HilbertRn, HilbertCn)):
            raise TypeError(errfmt('''
            `ntuples` {} not a `HilbertRn` or `HilbertCn` instance.
            '''.format(ntuples)))

        super().__init__(space, ntuples, restr, ext)

    def _inner(self, x, y):
        """Raw inner product implementation."""
        return self.ntuples._inner(x, y)


class AlgebraDiscretization(with_metaclass(ABCMeta,
                                           LinearSpaceDiscretization,
                                           Algebra)):

    """Abstract class for discretizations of algebras."""

    def __init__(self, space, ntuples, restr=None, ext=None):
        """Abstract initialization method.

        Intended to be called by subclasses for proper type checking
        and setting of attributes.

        Parameters
        ----------
        `space` : `Algebra`
            The (abstract) space to be discretized
        `ntuples` : `Rn` or `Cn`
            Data structure holding the values of a discretized object.
            Its `field` attribute must be the same as `space.field`.
        `restr` : `LinearOperator`, optional
            Operator mapping a `set` element to an `ntuples` element.
            Must satisfy `restr.domain == set_` and
            `restr.range == ntuples`.
        `ext` : `LinearOperator`, optional
            Operator mapping an `ntuples` element to a `set` element.
            Must satisfy `ext.domain == ntuples` and
            `ext.range == set_`.
        """
        if not isinstance(space, Algebra):
            raise TypeError(errfmt('''
            `space` {} not a `HilbertSpace` instance.'''.format(space)))

        if not isinstance(ntuples, (Rn, Cn)):
            raise TypeError(errfmt('''
            `ntuples` {} not an `Rn` or `Cn` instance.
            '''.format(ntuples)))

        super().__init__(space, ntuples, restr, ext)

    def _multiply(self, x, y):
        """Raw multiply implementation."""
        return self.ntuples._multiply(x, y)


#def uniform_discretization(parent, rnimpl, shape=None, order='C'):
#    """ Creates an discretization of space parent using rn as the
#    underlying representation.
#
#    order indicates the order data is stored in, 'C'-order is the default
#    numpy order, also called row major.
#    """
#
#    rn_type = type(rnimpl)
#    rn_vector_type = rn_type.Vector
#
#    if shape is None:
#        shape = (rnimpl.dim,)
#
#    class UniformDiscretization(rn_type):
#        """ Uniform discretization of an square
#            Represents vectors by R^n elements
#            Uses sum method for integration
#        """
#
#        def __init__(self, parent, rn, shape, order):
#            if not isinstance(parent.domain, IntervalProd):
#                raise NotImplementedError('Can only discretize IntervalProds')
#
#            if not isinstance(rn, HilbertSpace):
#                pass
#                # raise NotImplementedError('Rn has to be a Hilbert space')
#
#            if not isinstance(rn, Algebra):
#                pass
#                # raise NotImplementedError('Rn has to be an algebra')
#
#            if rn.dim != np.prod(shape):
#                raise NotImplementedError(errfmt('''
#                Dimensions do not match, expected {}, got {}
#                '''.format(np.prod(rn.dim), np.prod(shape))))
#
#            self.parent = parent
#            self.shape = tuple(shape)
#            self.order = order
#            self._rn = rn
#            dx = np.array(
#                [((self.parent.domain.end[i] - self.parent.domain.begin[i]) /
#                  (self.shape[i] - 1)) for i in range(self.parent.domain.dim)])
#            self.scale = float(np.prod(dx))
#
#        def _inner(self, vec1, vec2):
#            return self._rn._inner(vec1, vec2) * self.scale
#
#        def _norm(self, vector):
#            return self._rn._norm(vector) * sqrt(self.scale)
#
#        def equals(self, other):
#            return (isinstance(other, UniformDiscretization) and
#                    self.shape == other.shape and
#                    self._rn.equals(other._rn))
#
#        def element(self, data=None, **kwargs):
#            if isinstance(data, FunctionSpace.Vector):
#                if self.parent.domain.dim == 1:
#                    tmp = np.array([data(point)
#                                    for point in self.points()],
#                                   **kwargs)
#                else:
#                    tmp = np.array([data(point)
#                                    for point in zip(*self.points())],
#                                   **kwargs)
#                return self.element(tmp)
#            elif data is not None:
#                data = np.asarray(data)
#                if data.shape == (self.dim,):
#                    return super().element(data)
#                elif data.shape == self.shape:
#                    return self.element(data.flatten(self.order))
#                else:
#                    raise ValueError(errfmt('''
#                    Input numpy array is of shape {}, expected shape
#                    {} or {}'''.format(data.shape, (self.dim,), self.shape)))
#            else:
#                return super().element(data, **kwargs)
#
#        def integrate(self, vector):
#            return float(self._rn.sum(vector) * self.scale)
#
#        def points(self):
#            if self.parent.domain.dim == 1:
#                return np.linspace(self.parent.domain.begin[0],
#                                   self.parent.domain.end[0],
#                                   self.shape[0])
#            else:
#                oned = [np.linspace(self.parent.domain.begin[i],
#                                    self.parent.domain.end[i],
#                                    self.shape[i])
#                        for i in range(self.parent.domain.dim)]
#
#                points = np.meshgrid(*oned)
#
#                return tuple(point.flatten(self.order) for point in points)
#
#        def __getattr__(self, name):
#            if name in self.__dict__:
#                return self.__dict__[name]
#            else:
#                return getattr(self._rn, name)
#
#        def __str__(self):
#            if len(self.shape) > 1:
#                return ('[' + repr(self.parent) + ', ' + str(self._rn) + ', ' +
#                        'x'.join(str(d) for d in self.shape) + ']')
#            else:
#                return '[' + repr(self.parent) + ', ' + str(self._rn) + ']'
#
#        def __repr__(self):
#            shapestr = (', ' + repr(self.shape)
#                        if self.shape != (self._rn.dim,) else '')
#            orderstr = ', ' + repr(self.order) if self.order != 'C' else ''
#
#            return ("uniform_discretization(" + repr(self.parent) + ", " +
#                    repr(self._rn) + shapestr + orderstr + ")")
#
#        class Vector(rn_vector_type):
#            def asarray(self):
#                return np.reshape(self[:], self.space.shape, self.space.order)
#
#    return UniformDiscretization(parent, rnimpl, shape, order)
=======
            return (type(self) == type(other) and
                    self.shape == other.shape and
                    self._rn.equals(other._rn))

        def element(self, data=None, **kwargs):
            if isinstance(data, FunctionSpace.Vector):
                if self.parent.domain.dim == 1:
                    tmp = np.array([data(point)
                                    for point in self.points()],
                                   **kwargs)
                else:
                    tmp = np.array([data(point)
                                    for point in zip(*self.points())],
                                   **kwargs)
                return self.element(tmp)
            elif data is not None:
                data = np.asarray(data)
                if data.shape == (self.dim,):
                    return super().element(data)
                elif data.shape == self.shape:
                    return self.element(data.flatten(self.order))
                else:
                    raise ValueError(errfmt('''
                    Input numpy array is of shape {}, expected shape
                    {} or {}'''.format(data.shape, (self.dim,), self.shape)))
            else:
                return super().element(data, **kwargs)

        def integrate(self, vector):
            return float(self._rn.sum(vector) * self.scale)

        def points(self):
            if self.parent.domain.dim == 1:
                return np.linspace(self.parent.domain.begin[0],
                                   self.parent.domain.end[0],
                                   self.shape[0])
            else:
                oned = [np.linspace(self.parent.domain.begin[i],
                                    self.parent.domain.end[i],
                                    self.shape[i])
                        for i in range(self.parent.domain.dim)]

                points = np.meshgrid(*oned)

                return tuple(point.flatten(self.order) for point in points)

        def __getattr__(self, name):
            if name in self.__dict__:
                return self.__dict__[name]
            else:
                return getattr(self._rn, name)

        def __str__(self):
            if len(self.shape) > 1:
                return ('[' + repr(self.parent) + ', ' + str(self._rn) + ', ' +
                        'x'.join(str(d) for d in self.shape) + ']')
            else:
                return '[' + repr(self.parent) + ', ' + str(self._rn) + ']'

        def __repr__(self):
            shapestr = (', ' + repr(self.shape)
                        if self.shape != (self._rn.dim,) else '')
            orderstr = ', ' + repr(self.order) if self.order != 'C' else ''

            return ("uniform_discretization(" + repr(self.parent) + ", " +
                    repr(self._rn) + shapestr + orderstr + ")")

        class Vector(rn_vector_type):
            def asarray(self):
                return np.reshape(self[:], self.space.shape, self.space.order)

    return UniformDiscretization(parent, rnimpl, shape, order)
>>>>>>> 9ffdb75c
<|MERGE_RESOLUTION|>--- conflicted
+++ resolved
@@ -30,12 +30,9 @@
 
 # ODL imports
 from odl.operator.operator import Operator, LinearOperator
-from odl.space.cartesian import (Ntuples, Rn, Cn, MetricRn, MetricCn,
-                                 NormedRn, NormedCn, HilbertRn, HilbertCn)
+from odl.space.cartesian import NtuplesBase, FnBase
 from odl.space.set import Set
-from odl.space.space import (LinearSpace, NormedSpace, MetricSpace,
-                             HilbertSpace, Algebra)
-from odl.utility.utility import errfmt
+from odl.space.space import LinearSpace
 
 
 class Discretization(with_metaclass(ABCMeta, Set)):
@@ -43,14 +40,15 @@
     """Abstract discretization class.
 
     A discretization in ODL is a way to encode the transition from
-    an arbitrary set to a set of `n`-tuples explicitly representable
+    an arbitrary set to a set of n-tuples explicitly representable
     in a computer. The most common use case is the discretization of
     an infinite-dimensional vector space of functions by means of
     storing coefficients in a finite basis.
 
     The minimal information required to create a discretization is
-    the set to be discretized and a backend for storage and processing
-    of the `n`-tuples.
+    the set to be discretized ("undiscretized space") and a backend
+    for storage and processing of the n-tuples ("data space" or
+    "discretized space").
 
     As additional information, two mappings can be provided.
     The first one is an explicit way to map an (abstract) element from
@@ -66,18 +64,21 @@
     +-------------+----------------+----------------------------------+
     |Name         |Type            |Description                       |
     +=============+================+==================================+
-    |`set`        |`Set`           |The set to be discretized         |
-    +-------------+----------------+----------------------------------+
-    |`ntuples`    |`Ntuples`       |Data structure holding the values |
-    |             |                |of a discretized object           |
-    +-------------+----------------+----------------------------------+
-    |`restriction`|`Operator`      |Operator mapping a `set` element  |
-    |             |                |to an `ntuples` element. Raises   |
-    |             |                |`NotImplementedError` by default. |
-    +-------------+----------------+----------------------------------+
-    |`extension`  |`Operator`      |Operator mapping an `ntuples`     |
-    |             |                |element to a `set` element. Raises|
-    |             |                |`NotImplementedError` by default. |
+    |`uspace`     |`Set`           |The set to be discretized         |
+    +-------------+----------------+----------------------------------+
+    |`dspace`     |`NtuplesBase`   |Data space providing structures to|
+    |             |                |hold the values of a discretized  |
+    |             |                |object                            |
+    +-------------+----------------+----------------------------------+
+    |`restriction`|`Operator`      |Operator mapping a `uspace`       |
+    |             |                |element to a `dspace` element.    |
+    |             |                |Raises `NotImplementedError` by   |
+    |             |                |default.                          |
+    +-------------+----------------+----------------------------------+
+    |`extension`  |`Operator`      |Operator mapping a `dspace`       |
+    |             |                |element to a `uspace` element.    |
+    |             |                |Raises `NotImplementedError` by   |
+    |             |                |default.                          |
     +-------------+----------------+----------------------------------+
 
     Methods
@@ -87,15 +88,16 @@
     |Signature  |Return type     |Description                         |
     +===========+================+====================================+
     |`element   |`Discretization.|Create an element either from       |
-    |(inp=None)`|Vector`         |scratch using `ntuples.element()` or|
+    |(inp=None)`|Vector`         |scratch using `dspace.element()` or |
     |           |                |from `inp` by calling               |
-    |           |                |`ntuples.element(inp)` or applying  |
-    |           |                |`restriction` to `set.element(inp)`,|
-    |           |                |in this order.                      |
+    |           |                |`dspace.element(inp)` or applying   |
+    |           |                |`restriction` to                    |
+    |           |                |`uspace.element(inp)`, in this      |
+    |           |                |order.                              |
     +-----------+----------------+------------------------------------+
     """
 
-    def __init__(self, set_, ntuples, restr=None, ext=None):
+    def __init__(self, uspace, dspace, restr=None, ext=None):
         """Abstract initialization method.
 
         Intended to be called by subclasses for proper type checking
@@ -103,95 +105,88 @@
 
         Parameters
         ----------
-        set_ : `Set`
-            The (abstract) set to be discretized
-        ntuples : `Ntuples`
-            Data structure holding the values of a discretized object
+        uspace : `Set`
+            The undiscretized (abstract) set to be discretized
+        dspace : `NtuplesBase`
+            Data space providing containers for the values of a
+            discretized object
         restr : `Operator`, optional
-            Operator mapping a `set` element to an `ntuples` element.
-            Must satisfy `restr.domain == set_` and
-            `restr.range == ntuples`.
+            Operator mapping a `uspace` element to a `dspace` element.
+            Must satisfy `restr.domain == uspace` and
+            `restr.range == dspace`.
         ext : `Operator`, optional
-            Operator mapping an `ntuples` element to a `set` element.
-            Must satisfy `ext.domain == ntuples` and
-            `ext.range == set_`.
-        """
-        if not isinstance(set_, Set):
-            raise TypeError(errfmt('''
-            `set_` {} not a `Set` instance.'''.format(set_)))
-
-        if not isinstance(ntuples, Ntuples):
-            raise TypeError(errfmt('''
-            `ntuples` {} not an `Ntuples` instance.'''.format(ntuples)))
+            Operator mapping a `dspace` element to a `uspace` element.
+            Must satisfy `ext.domain == dspace` and
+            `ext.range == uspace`.
+        """
+        if not isinstance(uspace, Set):
+            raise TypeError('undiscretized space {} not a `Set` instance.'
+                            ''.format(uspace))
+
+        if not isinstance(dspace, NtuplesBase):
+            raise TypeError('data space {} not an `NtuplesBase` instance.'
+                            ''.format(dspace))
 
         if restr is not None:
             if not isinstance(restr, Operator):
-                raise TypeError(errfmt('''
-                `restr` {} not an `Operator` instance.'''.format(restr)))
-
-            if restr.domain != set_:
-                raise ValueError(errfmt('''
-                `restr.domain` {} not equal to `set_` {}.
-                '''.format(restr.domain, set_)))
-
-            if restr.range != ntuples:
-                raise ValueError(errfmt('''
-                `restr.range` {} not equal to `ntuples` {}.
-                '''.format(restr.range, ntuples)))
+                raise TypeError('restriction operator {} not an `Operator` '
+                                'instance.'.format(restr))
+
+            if restr.domain != uspace:
+                raise ValueError('restriction operator domain {} not equal to '
+                                 'the undiscretized space {}.'
+                                 ''.format(restr.domain, dspace))
+
+            if restr.range != dspace:
+                raise ValueError('restriction operator range {} not equal to'
+                                 'the data space {}.'
+                                 ''.format(restr.range, dspace))
 
         if ext is not None:
             if not isinstance(ext, Operator):
-                raise TypeError(errfmt('''
-                `ext` {} not an `Operator` instance.'''.format(ext)))
-
-            if ext.domain != ntuples:
-                raise ValueError(errfmt('''
-                `ext.domain` {} not equal to `ntuples {}`.
-                '''.format(ext.domain, ntuples)))
-
-            if ext.range != set_:
-                raise ValueError(errfmt('''
-                `ext.range` {} not equal to `set_` {}.
-                '''.format(ext.range, set_)))
-
-        self._set = set_
-        self._ntuples = ntuples
+                raise TypeError('extension operator {} not an `Operator` '
+                                'instance.'.format(ext))
+
+            if ext.domain != dspace:
+                raise ValueError('extension operator domain {} not equal to'
+                                 'the data space {}.'
+                                 ''.format(ext.domain, dspace))
+
+            if ext.range != uspace:
+                raise ValueError('extension operator range {} not equal to'
+                                 'the undiscretized space {}.'
+                                 ''.format(ext.range, uspace))
+
+        self._uspace = uspace
+        self._dspace = dspace
         self._restriction = restr
         self._extension = ext
 
-<<<<<<< HEAD
-    @property
-    def set(self):
-        """Return the `set` attribute."""
-        return self._set
-
-    @property
-    def ntuples(self):
-        """Return the `ntuples` attribute."""
-        return self._ntuples
-=======
-            #if not isinstance(rn, space.HilbertSpace):
-                # raise NotImplementedError('Rn has to be a Hilbert space')
-
-            #if not isinstance(rn, space.Algebra):
-                # raise NotImplementedError('Rn has to be an algebra')
->>>>>>> 9ffdb75c
+    @property
+    def uspace(self):
+        """The undiscretized space."""
+        return self._uspace
+
+    @property
+    def dspace(self):
+        """The data space."""
+        return self._dspace
 
     @property
     def restriction(self):
-        """The operator mapping a `set` element to an n-tuple."""
+        """The operator mapping a `uspace` element to an n-tuple."""
         if self._restriction is not None:
             return self._restriction
         else:
-            raise NotImplementedError('no `restriction` provided.')
+            raise NotImplementedError('no restriction operator provided.')
 
     @property
     def extension(self):
-        """The operator mapping an n-tuple to a `set` element."""
+        """The operator mapping an n-tuple to a `uspace` element."""
         if self._extension is not None:
             return self._extension
         else:
-            raise NotImplementedError('no `extension` provided.')
+            raise NotImplementedError('no extension operator provided.')
 
     def element(self, inp=None):
         """Create an element from `inp` or from scratch.
@@ -200,20 +195,20 @@
         ----------
         inp : `object`, optional
             The input data to create an element from. Must be
-            recognizable by the `element()` method of either `ntuples`
-            or `set`.
+            recognizable by the `element()` method of either `dspace`
+            or `uspace`.
 
         Returns
         -------
         element : `Discretization.Vector`
             The discretized element, calculated as
-            `ntuples.element(inp)` or
-            `restriction(set.element(inp))`, tried in this order.
+            `dspace.element(inp)` or
+            `restriction(uspace.element(inp))`, tried in this order.
         """
         try:
-            elem = self.ntuples.element(inp)
+            elem = self.dspace.element(inp)
         except TypeError:
-            elem = self.restriction(self.set.element(inp))
+            elem = self.restriction(self.uspace.element(inp))
         return self.Vector(self, elem.data)
 
     def contains(self, other):
@@ -228,35 +223,35 @@
         -------
         equals : `bool`
             `True` if `other` is a `Discretization` instance and
-            all attributes `set`, `ntuples`, `restriction` and
+            all attributes `uspace`, `dspace`, `restriction` and
             `extension` of `other` and this discretization are equal,
             `False` otherwise.
         """
         return (isinstance(other, Discretization) and
-                other.set == self.set and
-                other.ntuples == self.ntuples and
+                other.uspace == self.uspace and
+                other.dspace == self.dspace and
                 other.restriction == self.restriction and
                 other.extension == self.extension)
 
-    # Pass-through attributes of the wrapped `ntuples`
+    # Pass-through attributes of the wrapped `dspace`
     @property
     def dim(self):
         """The dimension of this discretization.
 
-        Equals the dimension of the `ntuples` attribute, i.e. the
+        Equals the dimension of the `dspace` attribute, i.e. the
         number of values representing a discretized element.
         """
-        return self.ntuples.dim
+        return self.dspace.dim
 
     @property
     def dtype(self):
         """The data type of this discretization.
 
-        Equals the data type of the `ntuples` attribute.
-        """
-        return self.ntuples.dtype
-
-    class Vector(Ntuples.Vector):
+        Equals the data type of the `dspace` attribute.
+        """
+        return self.dspace.dtype
+
+    class Vector(NtuplesBase.Vector):
 
         """Representation of a `Discretization` element."""
 
@@ -267,10 +262,9 @@
             we must work around the error raised by the
             `Ntuples.Vector` initializer.
             """
-            super().__init__(space.ntuples, data)
+            super().__init__(space.dspace, data)
 
         def equals(self, other):
-<<<<<<< HEAD
             """Test if `other` is equal to this vector.
 
             Returns
@@ -288,13 +282,13 @@
     """Abstract class for discretizations of linear vector spaces.
 
     This variant of `Discretization` adds linear structure to all
-    its members. The `set` is a linear space, the `ntuples`
-    for the data representation is an implementation of either
-    :math:`R^n` or :math:`C^n`, and both `restriction` and
-    `extension` are linear operators.
+    its members. The `uspace` is a linear space, the `dspace`
+    for the data representation is an implementation of :math:`F^n`,
+    where `F` is some field, and both `restriction` and `extension`
+    are linear operators.
     """
 
-    def __init__(self, space, ntuples, restr=None, ext=None):
+    def __init__(self, uspace, dspace, restr=None, ext=None):
         """Abstract initialization method.
 
         Intended to be called by subclasses for proper type checking
@@ -302,456 +296,56 @@
 
         Parameters
         ----------
-        space : `LinearSpace`
+        uspace : `LinearSpace`
             The (abstract) space to be discretized
-        ntuples : `Rn` or `Cn`
-            Data structure holding the values of a discretized object.
-            Its `field` attribute must be the same as `space.field`.
+        dspace : `FnBase`
+            Data space providing containers for the values of a
+            discretized object. Its `field` attribute must be the same
+            as `uspace.field`.
         restr : `LinearOperator`, optional
-            Operator mapping a `set` element to an `ntuples` element.
-            Must satisfy `restr.domain == set_` and
-            `restr.range == ntuples`.
+            Operator mapping a `uspace` element to a `dspace` element.
+            Must satisfy `restr.domain == uspace` and
+            `restr.range == dspace`.
         ext : `LinearOperator`, optional
-            Operator mapping an `ntuples` element to a `set` element.
-            Must satisfy `ext.domain == ntuples` and
-            `ext.range == set_`.
-        """
-        if not isinstance(space, LinearSpace):
-            raise TypeError('{} is not a linear space.'.format(space))
-
-        # TODO: replace with a check allowing other implementations of
-        # Rn or Cn type spaces
-        if not isinstance(ntuples, (Rn, Cn)):
-            raise TypeError('{} not an `Rn` or `Cn` type space.'
-                            ''.format(ntuples))
-
-        if space.field != ntuples.field:
-            raise ValueError('fields of {} and {} are not equal.'
-                             ''.format(space.field, ntuples.field))
+            Operator mapping an `dspace` element to a `uspace` element.
+            Must satisfy `ext.domain == dspace` and
+            `ext.range == uspace`.
+        """
+        super().__init__(uspace, dspace, restr, ext)
+
+        if not isinstance(uspace, LinearSpace):
+            raise TypeError('undiscretized space {} not a `LinearSpace` '
+                            'instance.'.format(uspace))
+
+        if not isinstance(dspace, FnBase):
+            raise TypeError('data space {} not an `FnBase` instance.'
+                            ''.format(dspace))
+
+        if uspace.field != dspace.field:
+            raise ValueError('fields {} and {} of the undiscretized and '
+                             'data spaces, resp., are not equal.'
+                             ''.format(uspace.field, dspace.field))
 
         if restr is not None:
             if not isinstance(restr, LinearOperator):
-                raise TypeError('{} is not a linear operator.'.format(restr))
-
-            if restr.domain != space:
-                raise ValueError(errfmt('''
-                `restr.domain` {} not equal to `space` {}.
-                '''.format(restr.domain, space)))
-
-            if restr.range != ntuples:
-                raise ValueError(errfmt('''
-                `restr.range` {} not equal to `ntuples` {}.
-                '''.format(restr.range, ntuples)))
+                raise TypeError('restriction operator {} is not a '
+                                '`LinearOperator` instance.'.format(restr))
 
         if ext is not None:
             if not isinstance(ext, LinearOperator):
-                raise TypeError(errfmt('''
-                `ext` {} not a `LinearOperator` instance.'''.format(ext)))
-
-            if ext.domain != ntuples:
-                raise ValueError(errfmt('''
-                `ext.domain` {} not equal to `ntuples {}`.
-                '''.format(ext.domain, ntuples)))
-
-            if ext.range != space:
-                raise ValueError(errfmt('''
-                `ext.range` {} not equal to `space` {}.
-                '''.format(ext.range, space)))
-
-        super().__init__(space, ntuples, restr, ext)
-
-    @property
-    def space(self):
-        """Another name for `set`"""
-        return self._set
-
-    # Pass-through attributes of the wrapped `ntuples`
+                raise TypeError('extension operator {} is not a '
+                                '`LinearOperator` instance.'.format(ext))
+
+    # Pass-through attributes of the wrapped `dspace`
     def _lincomb(self, z, a, x, b, y):
         """Raw linear combination."""
-        return self.ntuples._lincomb(z, a, x, b, y)
+        return self.dspace._lincomb(z, a, x, b, y)
 
     @property
     def field(self):
         """The field of this discretization."""
-        return self.ntuples.field
-
-    class Vector(Discretization.Vector, Cn.Vector):
-
-        """Representation of a `LinearSpaceDiscretization` element."""
-
-
-class MetricSpaceDiscretization(with_metaclass(ABCMeta,
-                                               LinearSpaceDiscretization,
-                                               MetricSpace)):
-
-    """Abstract class for discretizations of metric spaces."""
-
-    def __init__(self, space, ntuples, restr=None, ext=None):
-        """Abstract initialization method.
-
-        Intended to be called by subclasses for proper type checking
-        and setting of attributes.
-
-        Parameters
-        ----------
-        space : `MetricSpace`
-            The (abstract) space to be discretized
-        ntuples : `MetricRn` or `MetricCn`
-            Data structure holding the values of a discretized object.
-            Its `field` attribute must be the same as `space.field`.
-        restr : `LinearOperator`, optional
-            Operator mapping a `set` element to an `ntuples` element.
-            Must satisfy `restr.domain == set_` and
-            `restr.range == ntuples`.
-        ext : `LinearOperator`, optional
-            Operator mapping an `ntuples` element to a `set` element.
-            Must satisfy `ext.domain == ntuples` and
-            `ext.range == set_`.
-        """
-        if not isinstance(space, MetricSpace):
-            raise TypeError(errfmt('''
-            `space` {} not a `MetricSpace` instance.'''.format(space)))
-
-        if not isinstance(ntuples, (MetricRn, MetricCn)):
-            raise TypeError(errfmt('''
-            `ntuples` {} not a `MetricRn` or `MetricCn` instance.
-            '''.format(ntuples)))
-
-        super().__init__(space, ntuples, restr, ext)
-
-    def _dist(self, x, y):
-        """Raw distance implementation."""
-        return self.ntuples._dist(x, y)
-
-
-class NormedSpaceDiscretization(with_metaclass(ABCMeta,
-                                               MetricSpaceDiscretization,
-                                               NormedSpace)):
-
-    """Abstract class for discretizations of normed spaces."""
-
-    def __init__(self, space, ntuples, restr=None, ext=None):
-        """Abstract initialization method.
-
-        Intended to be called by subclasses for proper type checking
-        and setting of attributes.
-
-        Parameters
-        ----------
-        `space` : `NormedSpace`
-            The (abstract) space to be discretized
-        `ntuples` : `NormedRn` or `NormedCn`
-            Data structure holding the values of a discretized object.
-            Its `field` attribute must be the same as `space.field`.
-        `restr` : `LinearOperator`, optional
-            Operator mapping a `set` element to an `ntuples` element.
-            Must satisfy `restr.domain == set_` and
-            `restr.range == ntuples`.
-        `ext` : `LinearOperator`, optional
-            Operator mapping an `ntuples` element to a `set` element.
-            Must satisfy `ext.domain == ntuples` and
-            `ext.range == set_`.
-        """
-        if not isinstance(space, NormedSpace):
-            raise TypeError(errfmt('''
-            `space` {} not a `NormedSpace` instance.'''.format(space)))
-
-        if not isinstance(ntuples, (NormedRn, NormedCn)):
-            raise TypeError(errfmt('''
-            `ntuples` {} not a `NormedRn` or `NormedCn` instance.
-            '''.format(ntuples)))
-
-        super().__init__(space, ntuples, restr, ext)
-
-    def _norm(self, x):
-        """Raw norm implementation."""
-        return self.ntuples._norm(x)
-
-
-class HilbertSpaceDiscretization(with_metaclass(ABCMeta,
-                                                NormedSpaceDiscretization,
-                                                HilbertSpace)):
-
-    """Abstract class for discretizations of Hilbert spaces."""
-
-    def __init__(self, space, ntuples, restr=None, ext=None):
-        """Abstract initialization method.
-
-        Intended to be called by subclasses for proper type checking
-        and setting of attributes.
-
-        Parameters
-        ----------
-        `space` : `HilbertSpace`
-            The (abstract) space to be discretized
-        `ntuples` : `HilbertRn` or `HilbertCn`
-            Data structure holding the values of a discretized object.
-            Its `field` attribute must be the same as `space.field`.
-        `restr` : `LinearOperator`, optional
-            Operator mapping a `set` element to an `ntuples` element.
-            Must satisfy `restr.domain == set_` and
-            `restr.range == ntuples`.
-        `ext` : `LinearOperator`, optional
-            Operator mapping an `ntuples` element to a `set` element.
-            Must satisfy `ext.domain == ntuples` and
-            `ext.range == set_`.
-        """
-        if not isinstance(space, HilbertSpace):
-            raise TypeError(errfmt('''
-            `space` {} not a `HilbertSpace` instance.'''.format(space)))
-
-        if not isinstance(ntuples, (HilbertRn, HilbertCn)):
-            raise TypeError(errfmt('''
-            `ntuples` {} not a `HilbertRn` or `HilbertCn` instance.
-            '''.format(ntuples)))
-
-        super().__init__(space, ntuples, restr, ext)
-
-    def _inner(self, x, y):
-        """Raw inner product implementation."""
-        return self.ntuples._inner(x, y)
-
-
-class AlgebraDiscretization(with_metaclass(ABCMeta,
-                                           LinearSpaceDiscretization,
-                                           Algebra)):
-
-    """Abstract class for discretizations of algebras."""
-
-    def __init__(self, space, ntuples, restr=None, ext=None):
-        """Abstract initialization method.
-
-        Intended to be called by subclasses for proper type checking
-        and setting of attributes.
-
-        Parameters
-        ----------
-        `space` : `Algebra`
-            The (abstract) space to be discretized
-        `ntuples` : `Rn` or `Cn`
-            Data structure holding the values of a discretized object.
-            Its `field` attribute must be the same as `space.field`.
-        `restr` : `LinearOperator`, optional
-            Operator mapping a `set` element to an `ntuples` element.
-            Must satisfy `restr.domain == set_` and
-            `restr.range == ntuples`.
-        `ext` : `LinearOperator`, optional
-            Operator mapping an `ntuples` element to a `set` element.
-            Must satisfy `ext.domain == ntuples` and
-            `ext.range == set_`.
-        """
-        if not isinstance(space, Algebra):
-            raise TypeError(errfmt('''
-            `space` {} not a `HilbertSpace` instance.'''.format(space)))
-
-        if not isinstance(ntuples, (Rn, Cn)):
-            raise TypeError(errfmt('''
-            `ntuples` {} not an `Rn` or `Cn` instance.
-            '''.format(ntuples)))
-
-        super().__init__(space, ntuples, restr, ext)
-
-    def _multiply(self, x, y):
-        """Raw multiply implementation."""
-        return self.ntuples._multiply(x, y)
-
-
-#def uniform_discretization(parent, rnimpl, shape=None, order='C'):
-#    """ Creates an discretization of space parent using rn as the
-#    underlying representation.
-#
-#    order indicates the order data is stored in, 'C'-order is the default
-#    numpy order, also called row major.
-#    """
-#
-#    rn_type = type(rnimpl)
-#    rn_vector_type = rn_type.Vector
-#
-#    if shape is None:
-#        shape = (rnimpl.dim,)
-#
-#    class UniformDiscretization(rn_type):
-#        """ Uniform discretization of an square
-#            Represents vectors by R^n elements
-#            Uses sum method for integration
-#        """
-#
-#        def __init__(self, parent, rn, shape, order):
-#            if not isinstance(parent.domain, IntervalProd):
-#                raise NotImplementedError('Can only discretize IntervalProds')
-#
-#            if not isinstance(rn, HilbertSpace):
-#                pass
-#                # raise NotImplementedError('Rn has to be a Hilbert space')
-#
-#            if not isinstance(rn, Algebra):
-#                pass
-#                # raise NotImplementedError('Rn has to be an algebra')
-#
-#            if rn.dim != np.prod(shape):
-#                raise NotImplementedError(errfmt('''
-#                Dimensions do not match, expected {}, got {}
-#                '''.format(np.prod(rn.dim), np.prod(shape))))
-#
-#            self.parent = parent
-#            self.shape = tuple(shape)
-#            self.order = order
-#            self._rn = rn
-#            dx = np.array(
-#                [((self.parent.domain.end[i] - self.parent.domain.begin[i]) /
-#                  (self.shape[i] - 1)) for i in range(self.parent.domain.dim)])
-#            self.scale = float(np.prod(dx))
-#
-#        def _inner(self, vec1, vec2):
-#            return self._rn._inner(vec1, vec2) * self.scale
-#
-#        def _norm(self, vector):
-#            return self._rn._norm(vector) * sqrt(self.scale)
-#
-#        def equals(self, other):
-#            return (isinstance(other, UniformDiscretization) and
-#                    self.shape == other.shape and
-#                    self._rn.equals(other._rn))
-#
-#        def element(self, data=None, **kwargs):
-#            if isinstance(data, FunctionSpace.Vector):
-#                if self.parent.domain.dim == 1:
-#                    tmp = np.array([data(point)
-#                                    for point in self.points()],
-#                                   **kwargs)
-#                else:
-#                    tmp = np.array([data(point)
-#                                    for point in zip(*self.points())],
-#                                   **kwargs)
-#                return self.element(tmp)
-#            elif data is not None:
-#                data = np.asarray(data)
-#                if data.shape == (self.dim,):
-#                    return super().element(data)
-#                elif data.shape == self.shape:
-#                    return self.element(data.flatten(self.order))
-#                else:
-#                    raise ValueError(errfmt('''
-#                    Input numpy array is of shape {}, expected shape
-#                    {} or {}'''.format(data.shape, (self.dim,), self.shape)))
-#            else:
-#                return super().element(data, **kwargs)
-#
-#        def integrate(self, vector):
-#            return float(self._rn.sum(vector) * self.scale)
-#
-#        def points(self):
-#            if self.parent.domain.dim == 1:
-#                return np.linspace(self.parent.domain.begin[0],
-#                                   self.parent.domain.end[0],
-#                                   self.shape[0])
-#            else:
-#                oned = [np.linspace(self.parent.domain.begin[i],
-#                                    self.parent.domain.end[i],
-#                                    self.shape[i])
-#                        for i in range(self.parent.domain.dim)]
-#
-#                points = np.meshgrid(*oned)
-#
-#                return tuple(point.flatten(self.order) for point in points)
-#
-#        def __getattr__(self, name):
-#            if name in self.__dict__:
-#                return self.__dict__[name]
-#            else:
-#                return getattr(self._rn, name)
-#
-#        def __str__(self):
-#            if len(self.shape) > 1:
-#                return ('[' + repr(self.parent) + ', ' + str(self._rn) + ', ' +
-#                        'x'.join(str(d) for d in self.shape) + ']')
-#            else:
-#                return '[' + repr(self.parent) + ', ' + str(self._rn) + ']'
-#
-#        def __repr__(self):
-#            shapestr = (', ' + repr(self.shape)
-#                        if self.shape != (self._rn.dim,) else '')
-#            orderstr = ', ' + repr(self.order) if self.order != 'C' else ''
-#
-#            return ("uniform_discretization(" + repr(self.parent) + ", " +
-#                    repr(self._rn) + shapestr + orderstr + ")")
-#
-#        class Vector(rn_vector_type):
-#            def asarray(self):
-#                return np.reshape(self[:], self.space.shape, self.space.order)
-#
-#    return UniformDiscretization(parent, rnimpl, shape, order)
-=======
-            return (type(self) == type(other) and
-                    self.shape == other.shape and
-                    self._rn.equals(other._rn))
-
-        def element(self, data=None, **kwargs):
-            if isinstance(data, FunctionSpace.Vector):
-                if self.parent.domain.dim == 1:
-                    tmp = np.array([data(point)
-                                    for point in self.points()],
-                                   **kwargs)
-                else:
-                    tmp = np.array([data(point)
-                                    for point in zip(*self.points())],
-                                   **kwargs)
-                return self.element(tmp)
-            elif data is not None:
-                data = np.asarray(data)
-                if data.shape == (self.dim,):
-                    return super().element(data)
-                elif data.shape == self.shape:
-                    return self.element(data.flatten(self.order))
-                else:
-                    raise ValueError(errfmt('''
-                    Input numpy array is of shape {}, expected shape
-                    {} or {}'''.format(data.shape, (self.dim,), self.shape)))
-            else:
-                return super().element(data, **kwargs)
-
-        def integrate(self, vector):
-            return float(self._rn.sum(vector) * self.scale)
-
-        def points(self):
-            if self.parent.domain.dim == 1:
-                return np.linspace(self.parent.domain.begin[0],
-                                   self.parent.domain.end[0],
-                                   self.shape[0])
-            else:
-                oned = [np.linspace(self.parent.domain.begin[i],
-                                    self.parent.domain.end[i],
-                                    self.shape[i])
-                        for i in range(self.parent.domain.dim)]
-
-                points = np.meshgrid(*oned)
-
-                return tuple(point.flatten(self.order) for point in points)
-
-        def __getattr__(self, name):
-            if name in self.__dict__:
-                return self.__dict__[name]
-            else:
-                return getattr(self._rn, name)
-
-        def __str__(self):
-            if len(self.shape) > 1:
-                return ('[' + repr(self.parent) + ', ' + str(self._rn) + ', ' +
-                        'x'.join(str(d) for d in self.shape) + ']')
-            else:
-                return '[' + repr(self.parent) + ', ' + str(self._rn) + ']'
-
-        def __repr__(self):
-            shapestr = (', ' + repr(self.shape)
-                        if self.shape != (self._rn.dim,) else '')
-            orderstr = ', ' + repr(self.order) if self.order != 'C' else ''
-
-            return ("uniform_discretization(" + repr(self.parent) + ", " +
-                    repr(self._rn) + shapestr + orderstr + ")")
-
-        class Vector(rn_vector_type):
-            def asarray(self):
-                return np.reshape(self[:], self.space.shape, self.space.order)
-
-    return UniformDiscretization(parent, rnimpl, shape, order)
->>>>>>> 9ffdb75c
+        return self.dspace.field
+
+    class Vector(Discretization.Vector, FnBase.Vector):
+
+        """Representation of a `LinearSpaceDiscretization` element."""