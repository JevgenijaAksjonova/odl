# -*- coding: utf-8 -*-
"""
simple_test_astra.py -- a simple test script

Copyright 2014, 2015 Holger Kohr

This file is part of RL.

RL is free software: you can redistribute it and/or modify
it under the terms of the GNU General Public License as published by
the Free Software Foundation, either version 3 of the License, or
(at your option) any later version.

RL is distributed in the hope that it will be useful,
but WITHOUT ANY WARRANTY; without even the implied warranty of
MERCHANTABILITY or FITNESS FOR A PARTICULAR PURPOSE.  See the
GNU General Public License for more details.

You should have received a copy of the GNU General Public License
along with RL.  If not, see <http://www.gnu.org/licenses/>.
"""

from __future__ import (division, print_function, unicode_literals,
                        absolute_import)
from future import standard_library

import RL.operator.operator as op
import RL.operator.solvers as solvers
import RL.space.euclidean as ds
import RL.space.set as sets
import RL.space.discretizations as dd
import RL.space.function as fs
from solverExamples import *

from RL.utility.testutils import Timer, consume

import numpy as np
import matplotlib.pyplot as plt
from scipy import ndimage

standard_library.install_aliases()


class Convolution(op.LinearOperator):
    def __init__(self, kernel, adjkernel=None):
        if not isinstance(kernel.space, ds.RN):
            raise TypeError("Kernel must be RN vector")

<<<<<<< HEAD
        self.kernel = kernel.data
        self.adjkernel = kernel.data[::-1]
=======
        self.kernel = kernel
        self.adjkernel = adjkernel if adjkernel is not None else kernel.space.element(kernel.values[::-1])
>>>>>>> 9dfde9be
        self.space = kernel.space
        self.norm = float(sum(abs(self.kernel.values)))

    def _apply(self, rhs, out):
        ndimage.convolve(rhs.data, self.kernel, output=out.data,
                         mode='wrap')

<<<<<<< HEAD
    def _apply_adjoint(self, rhs, out):
        ndimage.convolve(rhs.data, self.adjkernel, output=out.data,
                         mode='wrap')
=======
    @property
    def adjoint(self):
        return Convolution(self.adjkernel, self.kernel)
>>>>>>> 9dfde9be

    def opNorm(self):
        return self.norm

    @property
    def domain(self):
        return self.space

    @property
    def range(self):
        return self.space


# Continuous definition of problem
continuousSpace = fs.L2(sets.Interval(0, 10))

# Complicated functions to check performance
continuousKernel = continuousSpace.element(lambda x: np.exp(x/2) *
                                           np.cos(x*1.172))
continuousRhs = continuousSpace.element(lambda x: x**2 *
                                        np.sin(x)**2*(x > 5))

# Discretization
rn = ds.EuclideanSpace(500)
d = dd.makeUniformDiscretization(continuousSpace, rn)
kernel = d.element(continuousKernel)
rhs = d.element(continuousRhs)

# Create operator
conv = Convolution(kernel)

# Dampening parameter for landweber
iterations = 100
omega = 1/conv.opNorm()**2

# Display partial
partial = solvers.ForEachPartial(lambda result: plt.plot(conv(result)[:]))

# Test CGN
plt.figure()
plt.plot(rhs)
solvers.conjugate_gradient(conv, d.zero(), rhs, iterations, partial)

# Landweber
plt.figure()
plt.plot(rhs)
solvers.landweber(conv, d.zero(), rhs, iterations, omega, partial)

# testTimingCG
with Timer("Optimized CG"):
    solvers.conjugate_gradient(conv, d.zero(), rhs, iterations)

with Timer("Base CG"):
    conjugate_gradientBase(conv, d.zero(), rhs, iterations)

# Landweber timing
with Timer("Optimized LW"):
    solvers.landweber(conv, d.zero(), rhs, iterations, omega)

with Timer("Basic LW"):
    landweberBase(conv, d.zero(), rhs, iterations, omega)

plt.show()<|MERGE_RESOLUTION|>--- conflicted
+++ resolved
@@ -46,13 +46,9 @@
         if not isinstance(kernel.space, ds.RN):
             raise TypeError("Kernel must be RN vector")
 
-<<<<<<< HEAD
-        self.kernel = kernel.data
-        self.adjkernel = kernel.data[::-1]
-=======
         self.kernel = kernel
-        self.adjkernel = adjkernel if adjkernel is not None else kernel.space.element(kernel.values[::-1])
->>>>>>> 9dfde9be
+        self.adjkernel = (adjkernel if adjkernel is not None
+                          else kernel.space.element(kernel.values[::-1]))
         self.space = kernel.space
         self.norm = float(sum(abs(self.kernel.values)))
 
@@ -60,15 +56,9 @@
         ndimage.convolve(rhs.data, self.kernel, output=out.data,
                          mode='wrap')
 
-<<<<<<< HEAD
-    def _apply_adjoint(self, rhs, out):
-        ndimage.convolve(rhs.data, self.adjkernel, output=out.data,
-                         mode='wrap')
-=======
     @property
     def adjoint(self):
         return Convolution(self.adjkernel, self.kernel)
->>>>>>> 9dfde9be
 
     def opNorm(self):
         return self.norm
