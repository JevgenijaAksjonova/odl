# -*- coding: utf-8 -*-
"""
simple_test_astra.py -- a simple test script

Copyright 2014, 2015 Holger Kohr

This file is part of RL.

RL is free software: you can redistribute it and/or modify
it under the terms of the GNU General Public License as published by
the Free Software Foundation, either version 3 of the License, or
(at your option) any later version.

RL is distributed in the hope that it will be useful,
but WITHOUT ANY WARRANTY; without even the implied warranty of
MERCHANTABILITY or FITNESS FOR A PARTICULAR PURPOSE.  See the
GNU General Public License for more details.

You should have received a copy of the GNU General Public License
along with RL.  If not, see <http://www.gnu.org/licenses/>.
"""
from __future__ import division, print_function, unicode_literals, absolute_import
from future import standard_library
standard_library.install_aliases()
from math import sin,cos,pi

import numpy as np
import RL.operator.operator as OP
import RL.space.function as fs
import RL.space.cuda as cs
import RL.space.euclidean as ds
import RL.space.product as prod
import RL.space.discretizations as dd
import RL.space.set as sets
import SimRec2DPy as SR
import RL.operator.solvers as solvers

import matplotlib.pyplot as plt

from RL.utility.testutils import Timer

class ProjectionGeometry(object):
    """ Geometry for a specific projection
    """
    def __init__(self, sourcePosition, detectorOrigin, pixelDirection):
        self.sourcePosition = sourcePosition
        self.detectorOrigin = detectorOrigin
        self.pixelDirection = pixelDirection

class CudaProjector(OP.LinearOperator):
    """ A projector that creates several projections as defined by geometries
    """
    def __init__(self, volumeOrigin, voxelSize, nVoxels, nPixels, stepSize, geometries, domain, range):
        self.geometries = geometries
        self.domain = domain
        self.range = range
        self.forward = SR.SRPyCuda.CudaForwardProjector(nVoxels, volumeOrigin, voxelSize, nPixels, stepSize)
        self._adjoint = CudaBackProjector(volumeOrigin, voxelSize, nVoxels, nPixels, stepSize, geometries, range, domain)

    def _apply(self, data, out):
        #Create projector
        self.forward.setData(data.data_ptr)

        #Project all geometries
        for i in range(len(self.geometries)):
            geo = self.geometries[i]
            self.forward.project(geo.sourcePosition, geo.detectorOrigin, geo.pixelDirection, out[i].data_ptr)

    @property
    def adjoint(self):
        return self._adjoint


class CudaBackProjector(OP.LinearOperator):
    def __init__(self, volumeOrigin, voxelSize, nVoxels, nPixels, stepSize, geometries, domain, range):
        self.geometries = geometries
        self.domain = domain
        self.range = range
        self.back = SR.SRPyCuda.CudaBackProjector(nVoxels, volumeOrigin, voxelSize, nPixels, stepSize)

<<<<<<< HEAD
    def _apply_adjoint(self, projections, out):
=======
    def _apply(self, projections, out):
>>>>>>> 9dfde9be
        #Zero out the return data
        out.set_zero()

        #Append all projections
        for i in range(len(self.geometries)):
            geo = self.geometries[i]
            self.back.backProject(geo.sourcePosition, geo.detectorOrigin, geo.pixelDirection, projections[i].data_ptr, out.data_ptr)



#Set geometry parameters
volumeSize = np.array([20.0,20.0])
volumeOrigin = -volumeSize/2.0

detectorSize = 50.0
detectorOrigin = -detectorSize/2.0

sourceAxisDistance = 20.0
detectorAxisDistance = 20.0

#Discretization parameters
nVoxels = np.array([500, 500])
nPixels = 4000
nProjection = 1000

#Scale factors
voxelSize = volumeSize/nVoxels
pixelSize = detectorSize/nPixels
stepSize = voxelSize.max()

#Define projection geometries
geometries = []
for theta in np.linspace(0, 2*pi, nProjection):
    x0 = np.array([cos(theta), sin(theta)])
    y0 = np.array([-sin(theta), cos(theta)])

    projSourcePosition = -sourceAxisDistance * x0
    projDetectorOrigin = detectorAxisDistance * x0 + detectorOrigin * y0
    projPixelDirection = y0 * pixelSize
    geometries.append(ProjectionGeometry(projSourcePosition, projDetectorOrigin, projPixelDirection))

#Define the space of one projection
projectionSpace = fs.L2(sets.Interval(0, detectorSize))
projectionRN = cs.CudaRN(nPixels)

#Discretize projection space
projectionDisc = dd.makeUniformDiscretization(projectionSpace, projectionRN)

#Create the data space, which is the Cartesian product of the single projection spaces
dataDisc = prod.powerspace(projectionDisc, nProjection)

#Define the reconstruction space
reconSpace = fs.L2(sets.Rectangle([0, 0], volumeSize))

#Discretize the reconstruction space
reconRN = cs.CudaRN(nVoxels.prod())
reconDisc = dd.makePixelDiscretization(reconSpace, reconRN, nVoxels[0], nVoxels[1])

#Create a phantom
phantom = SR.SRPyUtils.phantom(nVoxels)
phantomVec = reconDisc.element(phantom)

#Make the operator
projector = CudaProjector(volumeOrigin, voxelSize, nVoxels, nPixels, stepSize, geometries, reconDisc, dataDisc)

#Apply once to find norm estimate
projections = projector(phantomVec)
recon = projector.T(projections)
normEst = recon.norm() / phantomVec.norm()

#Define function to plot each result
plt.figure()
plt.ion()
plt.set_cmap('bone')
def plotResult(x):
    plt.imshow(x[:].reshape(nVoxels))
    plt.draw()
    print((x-phantomVec).norm())
    plt.pause(0.01)

#Solve using landweber
x = reconDisc.zero()
#solvers.landweber(projector, x, projections, 200, omega=0.4/normEst, part_results=solvers.ForEachPartial(plotResult))
solvers.landweber(projector, x, projections, 5, omega=0.4/normEst, part_results=solvers.PrintIterationPartial())
#solvers.conjugate_gradient(projector, x, projections, 20, part_results=solvers.ForEachPartial(plotResult))

plt.imshow(x[:].reshape(nVoxels))
plt.show()<|MERGE_RESOLUTION|>--- conflicted
+++ resolved
@@ -37,7 +37,6 @@
 
 import matplotlib.pyplot as plt
 
-from RL.utility.testutils import Timer
 
 class ProjectionGeometry(object):
     """ Geometry for a specific projection
@@ -78,11 +77,7 @@
         self.range = range
         self.back = SR.SRPyCuda.CudaBackProjector(nVoxels, volumeOrigin, voxelSize, nPixels, stepSize)
 
-<<<<<<< HEAD
-    def _apply_adjoint(self, projections, out):
-=======
     def _apply(self, projections, out):
->>>>>>> 9dfde9be
         #Zero out the return data
         out.set_zero()
 
