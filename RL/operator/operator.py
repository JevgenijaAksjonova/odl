# Copyright 2014, 2015 Holger Kohr, Jonas Adler
#
# This file is part of RL.
#
# RL is free software: you can redistribute it and/or modify
# it under the terms of the GNU General Public License as published by
# the Free Software Foundation, either version 3 of the License, or
# (at your option) any later version.
#
# RL is distributed in the hope that it will be useful,
# but WITHOUT ANY WARRANTY; without even the implied warranty of
# MERCHANTABILITY or FITNESS FOR A PARTICULAR PURPOSE.  See the
# GNU General Public License for more details.
#
# You should have received a copy of the GNU General Public License
# along with RL.  If not, see <http://www.gnu.org/licenses/>.

# pylint: disable=protected-access
"""
General abstract operators defined on Set's aswell as sums
and compositions of such.

Also contains LinearOperator specializations for linear operators
"""

# Imports for common Python 2/3 codebase
from __future__ import (unicode_literals, print_function, division,
                        absolute_import)
from builtins import str, object, super
from future import standard_library

from abc import ABCMeta

# External module imports
from numbers import Number

# RL imports
from RL.utility.utility import errfmt
from RL.space.space import LinearSpace

standard_library.install_aliases()


class _DefaultCallOperator(object):
    """ Decorator class that adds a '_call'  method an 'Operator'

    The default implementation assumes that the 'range' of the
    operator implements 'element()'.
    """

    def _call(self, rhs):
        """ Default '_call' implementation using '_apply'.

        Implemented as:

        out = self.range.element()
        self._apply(rhs, out)
        return out

        Parameters
        ----------

        rhs : element in self.domain
              An object in the domain of this operator.
              This is the point that the operator should be applied in.

        Returns
        -------

        out : element in self.range
              An object in the range of this operator.
              The result of an operator evaluation.
        """

        out = self.range.element()
        self._apply(rhs, out)
        return out


class _DefaultApplyOperator(object):
    """ Decorator class that adds a '_apply' method to an 'Operator'

    The default implementation assumes that elements in the 'range' of the
    operator implements 'assign()'.
    """
    def _apply(self, rhs, out):
        """ Default '_apply' implementation using '_call'.

        Implemented as:

        out.assign(self._call(rhs))

        Parameters
        ----------
        rhs : element in self.domain
              An object in the domain of this operator.
              This is the point that the operator should be applied in.

        out : element in self.range
              An object in the range of this operator.
              The result of an operator evaluation.

        Returns
        -------
        None

        """

        out.assign(self._call(rhs))


class _OperatorMeta(ABCMeta):
    """ Metaclass used by Operator to ensure correct methods

    If an '_apply' method or '_call' method does not exist, it
    attempts to add a default implmented version. This only works
    if the range is a `LinearSpace`.
    """
    def __new__(mcs, name, bases, attrs):
        if "_call" in attrs and "_apply" in attrs:
            return super().__new__(mcs, name, bases, attrs)
        elif "_call" in attrs:
            return super().__new__(mcs, name, (_DefaultApplyOperator,) + bases,
                                   attrs)
        elif "_apply" in attrs:
            return super().__new__(mcs, name, (_DefaultCallOperator,) + bases,
                                   attrs)
        else:
            return super().__new__(mcs, name, bases, attrs)

    def __call__(cls, *args, **kwargs):
        obj = type.__call__(cls, *args, **kwargs)
        if not hasattr(obj, 'domain'):
            raise NotImplementedError(errfmt('''
            'Operator' instances must have a 'domain' attribute'''))
        if not hasattr(obj, 'range'):
            raise NotImplementedError(errfmt('''
            'Operator' instances must have a 'range' attribute'''))
        if not hasattr(obj, '_call') and not hasattr(obj, '_apply'):
            raise NotImplementedError(errfmt('''
            'Operator' instances must have a '_call' and/or '_apply'
            attribute'''))

        return obj


class Operator(object):
    """Abstract operator

    An operator is a mapping from a 'Set' to another 'Set'.
    In RL all mappings know their domain and range, and have
    some method of evaluation. They also provide some convenience
    functions and error checking.

    Domain and Range
    ----------------

    A subclass of this has to have the attributes

    domain : AbstractSet
            The set this operator takes values from

    range : AbstractSet
            The set this operator takes values in

    Evaluation
    ----------

    It also needs to implement a method that evaluates the operator.
    There are two ways to do this, and any implementation needs
    to implement at least one of them.

    Out-of-place evaluation
    ~~~~~~~~~~~~~~~~~~~~~~~

    Out-of-place evaluation means the operator is applied and returns
    the result. In this case, a subclass has to implement

    _call(self, rhs)     <==>     result = operator(rhs)

    Where the arguments are

    rhs : domain element
          The point the operator should be evaluated in.

    With return value

    result : range element
             The result of the evaluation.

    In-place evaluation
    ~~~~~~~~~~~~~~~~~~~

    In-place evaluation means the operator is applied writes
    the result to a provided argument. This is for performance
    reasons. In this case, a subclass has to implement

    _apply(self, rhs, out)     <==>     out = operator(rhs)

    Where the arguments are

    rhs : domain element
          The point the operator should be evaluated in.

    out : range element
          The result of the evaluation.

    Notes
    -----
    If the user only provides one of '_apply' or '_call' and
    the underlying range is a 'LinearSpace', a default implementation
    of the other is provided.
    """

    __metaclass__ = _OperatorMeta

    def derivative(self, point):
        """ Get the derivative operator of this operator at `point`
        """
        raise NotImplementedError(errfmt('''
        Derivative not implemented for this operator ({})
        '''.format(self)))

    @property
    def inverse(self):
        """ Get the inverse operator of this operator
        """
        raise NotImplementedError(errfmt('''
        Inverse not implemented for this operator ({})
        '''.format(self)))

    @property
    def I(self):
        """ Get the inverse of this operator
        """
        return self.inverse

    # Implicitly defined operators
    def apply(self, rhs, out):
        """ Apply this operator in place.   Informally: out = f(rhs)

        Calls the underlying implementation '_apply' with error checking.

        Parameters
        ----------

        rhs : element in self.domain
              An object in the domain of this operator. This object is
              "constant", and will not be modified.
              This is the point that the operator should be applied in.

        out : element in self.range
              An object in the range of this operator. This object is
              "mutable", the result will be written to it. The result
              is independent of the state of this element.

        Returns
        -------
        None

        Example
        -------
        #TODO

        """

        if not self.domain.contains(rhs):
            raise TypeError(errfmt('''
            rhs ({}) is not in the domain of this operator ({})
            '''.format(repr(rhs), repr(self))))

        if not self.range.contains(out):
            raise TypeError(errfmt('''
            out ({}) is not in the range of this operator ({})
            '''.format(repr(out), repr(self))))

        if rhs is out:
            raise ValueError(errfmt('''
            rhs ({}) is the same as out ({}) operators do not permit
            aliased arguments
            '''.format(repr(rhs), repr(out))))

        self._apply(rhs, out)

    def __call__(self, rhs):
        """ Evaluates the operator. The output element is allocated
        dynamically.

        Calls the underlying implementation '_call' with error checking.

        Parameters
        ----------
        rhs : element in self.domain
              An object in the domain of this operator. This object is
              "constant", and will not be modified.
              This is the point that the operator should be applied in.

        Returns
        -------
        element in self.range
            The result of evaluating the operator.

        Example
        -------

        >>> from default_operators import operator
        >>> A = operator(lambda x: 3*x)
        >>> A(3)
        9
        >>> A.__call__(5)
        15
        """

        if not self.domain.contains(rhs):
            raise TypeError(errfmt('''
            rhs ({}) is not in the domain of this operator ({})
            '''.format(repr(rhs), repr(self))))

        result = self._call(rhs)

        if not self.range.contains(result):
            raise TypeError(errfmt('''
            result ({}) is not in the domain of this operator ({})
            '''.format(repr(result), repr(self))))

        return result

    def __add__(self, other):
        """ Operator addition (A+B)(x) = A(x) + B(x)
        """

        return OperatorSum(self, other)

    def __mul__(self, other):
        """Right multiplication of operators with scalars
        (A*a)(x) = A(a*x)

        Note that left and right multiplication of operators is
        different.

        Parameters
        ----------
        other : Operator
                Operator with same domain and range as this operator

        Returns
        -------
        OperatorRightScalarMultiplication instance

        Example
        -------

        >>> from default_operators import operator
        >>> A = operator(lambda x: 3*x)
        >>> Scaled = A*3
        >>> Scaled(5)
        45
        """

        return OperatorRightScalarMultiplication(self, other)

    def __rmul__(self, other):
        """ Left multiplication of operators with scalars
        (a*A)(x) = a*A(x)

        Note that left and right multiplication of operators is
        different.

        Parameters
        ----------
        other : Operator
                Operator with same domain and range as this operator

        Returns
        -------
        OperatorLeftScalarMultiplication instance

        Example
        -------

        >>> from default_operators import operator
        >>> A = operator(lambda x: 3*x)
        >>> Scaled = 3*A
        >>> Scaled(5)
        45
        """

        return OperatorLeftScalarMultiplication(self, other)

    def __str__(self):
        return self.__class__.__name__

    def __repr__(self):
        return (self.__class__.__name__ + ": " + str(self.domain) +
                "->" + str(self.range))


class OperatorSum(Operator):
    """ Expression type for the sum of operators.

    Sum is only well defined for Operators between LinearSpace:s

    Parameters
    ----------

    op1 : Operator
          The first operator
    op2 : Operator
          Operator with the same domain and range as op1
    tmp : Element in the range
          Used to avoid the creation of a
          temporary when applying the operator.
    """
    def __init__(self, op1, op2, tmp=None):
        if op1.range != op2.range:
            raise TypeError(errfmt('''
            OperatorSum requires that ranges of operators are equal. Given
            ranges do not match ({}, {}).
            '''.format(op1.range, op2.range)))

        if op1.domain != op2.domain:
            raise TypeError(errfmt('''
            OperatorSum requires that domains of operators are equal. Given
            domains do not match ({}, {}).
            '''.format(op1.domain, op2.domain)))

        if tmp is not None and not op1.domain.contains(tmp):
            raise TypeError(errfmt('''
            Tmp ({}) must be an element in the range of the operators ({}).
            '''.format(tmp, op1.domain)))

        self._op1 = op1
        self._op2 = op2
        self._tmp = tmp

    def _call(self, rhs):
        """ Calculates op1(rhs) + op2(rhs)

        Parameters
        ----------
        rhs : self.domain element
              The point to evaluate the sum in

        Returns
        -------
        result : self.range element
                 Result of the evaluation

        Example
        -------
        >>> from default_operators import operator
        >>> A = operator(lambda x: 3*x)
        >>> B = operator(lambda x: 5*x)
        >>> OperatorSum(A, B)(3)
        24
        """
        return self._op1._call(rhs) + self._op2._call(rhs)

    def _apply(self, rhs, out):
        """
        Calculates op1(rhs) + op2(rhs)

        Parameters
        ----------
        rhs : self.domain element
              The point to evaluate the sum in
        out : self.range element
              Object to store the result in

        Returns
        -------
        None

        Example
        -------
        >>> from RL.space.euclidean import RN
        >>> from RL.operator.default_operators import IdentityOperator
        >>> r3 = RN(3)
        >>> op = IdentityOperator(r3)
        >>> rhs = r3.element([1, 2, 3])
        >>> out = r3.element()
        >>> OperatorSum(op, op).apply(rhs, out)
        >>> out
        RN(3).element([ 2.,  4.,  6.])
        """
        tmp = self._tmp if self._tmp is not None else self.range.element()
        self._op1._apply(rhs, out)
        self._op2._apply(rhs, tmp)
        out += tmp

    @property
    def domain(self):
        """
        Get the domain of this operator

        Parameters
        ----------
        None

        Returns
        -------
        domain : Set
                 The domain of the operator

        Example
        -------
        >>> from RL.space.euclidean import RN
        >>> from RL.operator.default_operators import IdentityOperator
        >>> r3 = RN(3)
        >>> op = IdentityOperator(r3)
        >>> OperatorSum(op, op).domain
        RN(3)
        """
        return self._op1.domain

    @property
    def range(self):
        """
        Get the range of this operator

        Parameters
        ----------
        None

        Returns
        -------
        domain : Set
                 The domain of the operator

        Example
        -------
        >>> from RL.space.euclidean import RN
        >>> from RL.operator.default_operators import IdentityOperator
        >>> r3 = RN(3)
        >>> op = IdentityOperator(r3)
        >>> OperatorSum(op, op).range
        RN(3)
        """
        return self._op1.range

    def derivative(self, point):
        return LinearOperatorSum(self._op1.derivative(point),
                                 self._op2.derivative(point))

    def __repr__(self):
        return 'OperatorSum( ' + repr(self._op1) + ", " + repr(self._op2) + ')'

    def __str__(self):
        return '(' + str(self._op1) + ' + ' + str(self._op2) + ')'


class OperatorComposition(Operator):
    """Expression type for the composition of operators

    OperatorComposition(left, right)(x) = left(right(x))

    Parameters
    ----------

    left : Operator
           The first operator
    right : Operator
            Operator with the same domain and range as op1
    tmp : Element in the range of this operator
          Used to avoid the creation of a
          temporary when applying the operator.
    """

    def __init__(self, left, right, tmp=None):
        if right.range != left.domain:
            raise TypeError(errfmt('''
            Range of right operator ({}) does not equal domain of left
            operator ({})
            '''.format(right.range, left.domain)))

        if tmp is not None and not right.range.contains(tmp):
            raise TypeError(errfmt('''
            Tmp ({}) must be an element in the range of the operators ({}).
            '''.format(tmp, left.domain)))

        self._left = left
        self._right = right
        self._tmp = tmp

    def _call(self, rhs):
        return self._left._call(self._right._call(rhs))

    def _apply(self, rhs, out):
        tmp = (self._tmp if self._tmp is not None
               else self._right.range.element())
        self._right._apply(rhs, tmp)
        self._left._apply(tmp, out)

    @property
    def domain(self):
        return self._right.domain

    @property
    def range(self):
        return self._left.range

    @property
    def inverse(self):
        return OperatorComposition(self._right.inverse,
                                   self._left.inverse,
                                   self._tmp)

    def derivative(self, point):
        left_deriv = self._left.derivative(self._right(point))
        right_deriv = self._right.derivative(point)

        return LinearOperatorComposition(left_deriv,
                                         right_deriv)

    def __repr__(self):
        return ('OperatorComposition( ' + repr(self._left) + ', ' +
                repr(self._right) + ')')

    def __str__(self):
        return str(self._left) + ' o ' + str(self._right)


class OperatorPointwiseProduct(Operator):
    """Pointwise multiplication of operators defined on Banach Algebras
    (with pointwise multiplication)

    OperatorPointwiseProduct(op1, op2)(x) = op1(x) * op2(x)
    """

    def __init__(self, op1, op2):
        if op1.range != op2.range:
            raise TypeError(errfmt('''
            Ranges ({}, {}) of operators are not equal
            '''.format(op1.range, op2.range)))

        if op1.domain != op2.domain:
            raise TypeError(errfmt('''
            Domains ({}, {}) of operators are not equal
            '''.format(op1.domain, op2.domain)))

        self._op1 = op1
        self._op2 = op2

    def _call(self, rhs):
        return self._op1._call(rhs) * self._op2._call(rhs)

    def _apply(self, rhs, out):
        tmp = self._op2.range.element()
        self._op1._apply(rhs, out)
        self._op2._apply(rhs, tmp)
        out *= tmp

    @property
    def domain(self):
        return self._op1.domain

    @property
    def range(self):
        return self._op1.range


class OperatorLeftScalarMultiplication(Operator):
    """Expression type for the left multiplication of operators with
    scalars

    OperatorLeftScalarMultiplication(op, scalar)(x) = scalar * op(x)
    """

    def __init__(self, op, scalar):
        if (isinstance(op.range, LinearSpace)
            and not op.range.field.contains(scalar)):
            raise TypeError(errfmt('''
            'scalar' ({}) not compatible with field of range ({}) of 'op'
            '''.format(scalar, op.range.field)))

        self._op = op
        self._scalar = scalar

    def _call(self, rhs):
        return self._scalar * self._op._call(rhs)

    def _apply(self, rhs, out):
        self._op._apply(rhs, out)
        out *= self._scalar

    @property
    def domain(self):
        return self._op.domain

    @property
    def range(self):
        return self._op.range

    @property
    def inverse(self):
        return OperatorRightScalarMultiplication(self._op.inverse,
                                                 1.0/self._scalar)

    def derivative(self, point):
        return LinearOperatorScalarMultiplication(self._op.derivative(point),
                                                  self._scalar)

    def __repr__(self):
        return ('OperatorLeftScalarMultiplication( ' + repr(self._op) +
                ', ' + repr(self._scalar) + ')')

    def __str__(self):
        return str(self._scalar) + " * " + str(self._op)


class OperatorRightScalarMultiplication(Operator):
    """Expression type for the right multiplication of operators with
    scalars.

    OperatorRightScalarMultiplication(op, scalar)(x) = op(scalar * x)

    Typically slower than left multiplication since this requires a
    copy.

    Parameters
    ----------

    op : Operator
        Any operator whose range supports `*= scalar`
    scalar : Number
        An element in the field of the domain of op
    tmp : Element in the range of this operator
        Used to avoid the creation of a
        temporary when applying the operator.
    """

    def __init__(self, op, scalar, tmp=None):
<<<<<<< HEAD
        if (isinstance(op.domain, LinearSpace) and
            not op.domain.field.contains(scalar)):
=======
        if (isinstance(op.domain, LinearSpace)
                and not op.domain.field.contains(scalar)):
>>>>>>> be5a88b6
            raise TypeError(errfmt('''
            'scalar' ({}) not compatible with field of domain ({}) of 'op'
            '''.format(scalar, op.domain.field)))

        if tmp is not None and not op.domain.contains(tmp):
            raise TypeError(errfmt('''
            'tmp' ({}) must be an element in the domain of 'op' ({}).
            '''.format(tmp, op.domain)))

        self._op = op
        self._scalar = scalar
        self._tmp = tmp

    def _call(self, rhs):
        return self._op._call(self._scalar * rhs)

    def _apply(self, rhs, out):
        tmp = self._tmp if self._tmp is not None else self.domain.element()
        tmp.lincomb(self._scalar, rhs)
        self._op._apply(tmp, out)

    @property
    def domain(self):
        return self._op.domain

    @property
    def range(self):
        return self._op.range

    @property
    def inverse(self):
        return OperatorLeftScalarMultiplication(self._op.inverse,
                                                1.0/self._scalar)

    def derivative(self, point):
        return LinearOperatorScalarMultiplication(self._op.derivative(point),
                                                  self._scalar)

    def __repr__(self):
        return ('OperatorRightScalarMultiplication( ' + self._op.__repr__() +
                ', ' + repr(self._scalar) + ')')

    def __str__(self):
        return str(self._op) + " * " + str(self._scalar)


# DEFINITION OF LINEAR OPERATOR AND RELATED METHODS
class LinearOperator(Operator):
    """ Linear operator, satisfies A(a*x + b*y) = a*A(x) + b*A(y)

    LinearOperators are only defied on LinearSpace:s.
    """

    @property
    def adjoint(self):
        """Get the adjoint of the operator. Abstract, should be
        implemented by subclasses.

        op.T.apply(rhs, out) = op.adjoint.apply(rhs,out)
        and
        op.T.adjoint.apply(rhs, out) = op.apply(rhs,out)
        """
        raise NotImplementedError(errfmt('''
        Adjoint not implemented for this operator ({})
        '''.format(self)))

    # Implicitly defined operators
    @property
    def T(self):
        """ Get the adjoint of this operator
        """
        return self.adjoint

    def derivative(self, point):
        """ The derivative of linear operators is the operator itself
        """
        return self

    def __add__(self, other):
        """Operator addition

        (self + other)(x) = self(x) + other(x)
        """

        if isinstance(other, LinearOperator):
            # Special if both are linear
            return LinearOperatorSum(self, other)
        else:
            return super().__add__(other)

    def __mul__(self, other):
        """Multiplication of operators with scalars.

        (a*A)(x) = a * A(x)
        (A*a)(x) = a * A(x)
        """

        if isinstance(other, Number):
            return LinearOperatorScalarMultiplication(self, other)
        else:
            raise TypeError('Expected an operator or a scalar')

    __rmul__ = __mul__


class SelfAdjointOperator(LinearOperator):
    """ Special case of self adjoint operators where A(x) = A.T(x)
    """

    @property
    def adjoint(self):
        return self

    @property
    def range(self):
        return self.domain


class LinearOperatorSum(OperatorSum, LinearOperator):
    """Expression type for the sum of linear operators
    """
    def __init__(self, op1, op2, tmp_ran=None, tmp_dom=None):
        """Create the abstract operator sum defined by:

        LinearOperatorSum(op1, op2)(x) = op1(x) + op2(x)

        Args:
            LinearOperator  `op1`      The first operator
            LinearOperator  `op2`      The second operator
            Vector          `tmp_ran`  A vector in the domain of this operator.
                                       Used to avoid the creation of a
                                       temporary when applying the operator.
            Vector          `tmp_dom`  A vector in the range of this operator.
                                       Used to avoid the creation of a
                                       temporary when applying the adjoint of
                                       this operator.
        """
        if not isinstance(op1, LinearOperator):
            raise TypeError(errfmt('''
            op1 ({}) is not a LinearOperator. LinearOperatorSum is only
            defined for LinearOperators.'''.format(op1)))
        if not isinstance(op2, LinearOperator):
            raise TypeError(errfmt('''
            op2 ({}) is not a LinearOperator. LinearOperatorSum is only
            defined for LinearOperators.'''.format(op2)))

        super().__init__(op1, op2, tmp_ran)
        self._tmp_dom = tmp_dom

    @property
    def adjoint(self):
        return LinearOperatorSum(self._op1.adjoint, self._op2.adjoint,
                                 self._tmp_dom, self._tmp)


class LinearOperatorComposition(OperatorComposition, LinearOperator):
    """Expression type for the composition of linear operators
    """

    def __init__(self, left, right, tmp=None):
        """ Create the abstract operator composition defined by:

        LinearOperatorComposition(left, right)(x) = left(right(x))

        With adjoint defined by
        LinearOperatorComposition(left, right).T(y) = right.T(left.T(y))

        Args:
            LinearOperator  `left`      The first operator
            LinearOperator  `right`     The second operator
            Vector          `tmp`       A vector in the range of `right`.
                                        Used to avoid the creation of a
                                        temporary when applying the operator.
        """

        if not isinstance(left, LinearOperator):
            raise TypeError(errfmt('''
            left ({}) is not a LinearOperator. LinearOperatorComposition is
            only defined for LinearOperators'''.format(left)))
        if not isinstance(right, LinearOperator):
            raise TypeError(errfmt('''
            right ({}) is not a LinearOperator. LinearOperatorComposition is
            only defined for LinearOperators'''.format(right)))

        super().__init__(left, right, tmp)

    @property
    def adjoint(self):
        return LinearOperatorComposition(self._right.adjoint,
                                         self._left.adjoint, self._tmp)


class LinearOperatorScalarMultiplication(OperatorLeftScalarMultiplication,
                                         LinearOperator):
    """Expression type for the multiplication of operators with scalars
    """

    def __init__(self, op, scalar):
        """ Create the LinearOperatorScalarMultiplication defined by

        LinearOperatorScalarMultiplication(op, scalar)(x) = scalar * op(x)

        Args:
            Operator    `op`        Any operator
            Scalar      `scalar`    An element in the field of the domain
                                    of `op`
        """
        if not isinstance(op, LinearOperator):
            raise TypeError(errfmt('''
            op ({}) is not a LinearOperator.
            LinearOperatorScalarMultiplication is only defined for
            LinearOperators'''.format(op)))

        super().__init__(op, scalar)

    @property
    def adjoint(self):
        return LinearOperatorScalarMultiplication(self._op.adjoint,
                                                  self._scalar)

if __name__ == '__main__':
    import doctest
    doctest.testmod()<|MERGE_RESOLUTION|>--- conflicted
+++ resolved
@@ -730,13 +730,8 @@
     """
 
     def __init__(self, op, scalar, tmp=None):
-<<<<<<< HEAD
         if (isinstance(op.domain, LinearSpace) and
             not op.domain.field.contains(scalar)):
-=======
-        if (isinstance(op.domain, LinearSpace)
-                and not op.domain.field.contains(scalar)):
->>>>>>> be5a88b6
             raise TypeError(errfmt('''
             'scalar' ({}) not compatible with field of domain ({}) of 'op'
             '''.format(scalar, op.domain.field)))
